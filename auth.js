--- conflicted
+++ resolved
@@ -160,25 +160,16 @@
     });
   });
 
-<<<<<<< HEAD
-  schema.static('authenticate', function authenticate(username, passphrase, cb) {
+  schema.static('authenticate', function authenticate(username, passphrase, done) {
     if (username === undefined || username === null) {
-      return cb(new options.Error(options.missingUsernameError), null);
-    }
-
-=======
-  schema.static('authenticate', function authenticate(username, passphrase, done) {
->>>>>>> ac014ac4
+      return done(new options.Error(options.missingUsernameError), null);
+    }
+
     return findByUsername(this, username, options, function (err, user) {
       if (err) { return done(err, null); }
 
-<<<<<<< HEAD
       if (user === null) {
-        return cb(new options.Error(options.incorrectUsernameError), user);
-=======
-      if (!user) {
-        return done(new options.Error(options.incorrectUsernameError), null);
->>>>>>> ac014ac4
+        return done(new options.Error(options.incorrectUsernameError), user);
       }
 
       return user.authenticate(passphrase, done);
@@ -189,7 +180,7 @@
     var user = this;
 
     if (passphrase === undefined || passphrase === null) {
-      return cb(new options.Error(options.missingPassphraseError), null);
+      return done(new options.Error(options.missingPassphraseError), null);
     }
 
     return pbkdf2(passphrase, user.get(options.saltPath), options, function checkHash(err, hash) {
