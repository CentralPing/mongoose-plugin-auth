{
  "name": "mongoose-plugin-auth",
<<<<<<< HEAD
  "version": "1.2.3",
=======
  "version": "1.3.0",
>>>>>>> ac014ac4
  "description": "Mongoose.js plugin to add authorization methods to models.",
  "main": "auth.js",
  "dependencies": {
    "lodash-node": "^3.0.0"
  },
  "devDependencies": {
    "faker": "^2.1.2",
    "gulp": "^3.8.10",
    "gulp-debug": "^2.0.0",
    "gulp-if": "^1.2.5",
    "gulp-jasmine": "^2.0.0",
    "gulp-jshint": "^1.9.0",
    "gulp-todo": "^2.3.1",
    "mongoose": "^3.8.22",
    "yargs": "^1.3.3"
  },
  "scripts": {
    "test": "gulp test"
  },
  "repository": {
    "type": "git",
    "url": "https://github.com/CentralPing/mongoose-plugin-auth"
  },
  "keywords": [
    "mongoose",
    "plugin",
    "authentication"
  ],
  "author": "Jason Cust <jason@centralping.com>",
  "license": "Apache 2.0",
  "bugs": {
    "url": "https://github.com/CentralPing/mongoose-plugin-auth/issues"
  },
  "homepage": "https://github.com/CentralPing/mongoose-plugin-auth"
}<|MERGE_RESOLUTION|>--- conflicted
+++ resolved
@@ -1,10 +1,6 @@
 {
   "name": "mongoose-plugin-auth",
-<<<<<<< HEAD
-  "version": "1.2.3",
-=======
-  "version": "1.3.0",
->>>>>>> ac014ac4
+  "version": "1.3.1",
   "description": "Mongoose.js plugin to add authorization methods to models.",
   "main": "auth.js",
   "dependencies": {
