{
  "name": "mongoose-plugin-auth",
  "version": "2.0.1",
  "description": "Mongoose.js plugin to add authorization methods to models.",
  "main": "auth.js",
  "dependencies": {
    "lodash": "^4.11.1"
  },
  "devDependencies": {
    "chai": "^4.1.1",
    "faker": "^4.1.0",
    "gulp": "^3.9.1",
    "gulp-concat": "^2.5.2",
<<<<<<< HEAD
    "gulp-debug": "^3.0.0",
    "gulp-if": "^2.0.0",
    "gulp-jsdoc-to-markdown": "^1.2.2",
    "gulp-jshint": "^2.0.0",
    "gulp-mocha": "^3.0.1",
=======
    "gulp-debug": "^3.1.0",
    "gulp-if": "^2.0.0",
    "gulp-jsdoc-to-markdown": "^1.2.2",
    "gulp-jshint": "^2.0.0",
    "gulp-mocha": "^4.3.1",
>>>>>>> 75c8afe8
    "gulp-todo": "^5.3.0",
    "gulp-util": "^3.0.7",
    "jshint": "^2.9.2",
    "mongoose": "^4.4.13",
<<<<<<< HEAD
    "yargs": "^6.6.0"
=======
    "yargs": "^8.0.2"
>>>>>>> 75c8afe8
  },
  "peerDependencies": {
    "mongoose": ">=4.1"
  },
  "scripts": {
    "test": "gulp test",
    "prepublish": "gulp todo && gulp docs"
  },
  "repository": {
    "type": "git",
    "url": "https://github.com/CentralPing/mongoose-plugin-auth"
  },
  "keywords": [
    "mongoose",
    "plugin",
    "authentication"
  ],
  "author": "Jason Cust <jason@centralping.com>",
  "license": "Apache-2.0",
  "bugs": {
    "url": "https://github.com/CentralPing/mongoose-plugin-auth/issues"
  },
  "homepage": "https://github.com/CentralPing/mongoose-plugin-auth"
}<|MERGE_RESOLUTION|>--- conflicted
+++ resolved
@@ -11,28 +11,16 @@
     "faker": "^4.1.0",
     "gulp": "^3.9.1",
     "gulp-concat": "^2.5.2",
-<<<<<<< HEAD
-    "gulp-debug": "^3.0.0",
-    "gulp-if": "^2.0.0",
-    "gulp-jsdoc-to-markdown": "^1.2.2",
-    "gulp-jshint": "^2.0.0",
-    "gulp-mocha": "^3.0.1",
-=======
     "gulp-debug": "^3.1.0",
     "gulp-if": "^2.0.0",
     "gulp-jsdoc-to-markdown": "^1.2.2",
     "gulp-jshint": "^2.0.0",
     "gulp-mocha": "^4.3.1",
->>>>>>> 75c8afe8
     "gulp-todo": "^5.3.0",
     "gulp-util": "^3.0.7",
     "jshint": "^2.9.2",
     "mongoose": "^4.4.13",
-<<<<<<< HEAD
-    "yargs": "^6.6.0"
-=======
     "yargs": "^8.0.2"
->>>>>>> 75c8afe8
   },
   "peerDependencies": {
     "mongoose": ">=4.1"
